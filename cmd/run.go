--- conflicted
+++ resolved
@@ -110,10 +110,7 @@
 	ElapsedSeconds    int
 	TargetClients     int
 	ActualClients     int
-<<<<<<< HEAD
 	FailedConnections int64
-=======
->>>>>>> 017728b6
 	TargetQPS         int
 	ActualTotalQPS    float64
 	ActualGetQPS      float64
@@ -139,10 +136,7 @@
 	MemoryTotalGB     float64
 	CPUPercent        float64
 	ProcessMemoryGB   float64
-<<<<<<< HEAD
-=======
 	TotalOutBoundConn int
->>>>>>> 017728b6
 }
 
 // WorkloadStats tracks workload performance metrics
@@ -1759,18 +1753,11 @@
 				activeWorkers = append(activeWorkers, workerCancel)
 
 				wg.Add(1)
-<<<<<<< HEAD
 
 				// Add connection delay to prevent connection storms
 				if connectionDelayMs > 0 {
 					time.Sleep(time.Duration(connectionDelayMs) * time.Millisecond)
 				}
-
-				// Pass connection creation parameters to worker - let it create connection in parallel
-				go runWorkerWithConnectionCreation(workerCtx, &wg, i, cacheType, cmd, totalKeys, zipfExp,
-					generator, stats, setRatio, getRatio, keyPrefix, keyMin, limiter,
-					timeoutSeconds, measureSetup, verbose, quiet)
-=======
 				switch cacheType {
 				case "redis":
 					// Pass connection creation parameters to worker - let it create connection in parallel
@@ -1784,7 +1771,6 @@
 				default:
 					log.Fatalf("Invalid cache type: %s", cacheType)
 				}
->>>>>>> 017728b6
 			}
 			fmt.Printf("  Successfully initiated %d new workers\n", newWorkers)
 		}
@@ -1855,20 +1841,12 @@
 						Timestamp:         time.Now(),
 						ElapsedSeconds:    int(elapsed.Seconds()),
 						TargetClients:     targetClients,
-<<<<<<< HEAD
 						ActualClients:     int(activeConns),
 						FailedConnections: failedConns,
-						TargetQPS:         targetQPS,
-						ActualTotalQPS:    totalQPS,
-						ActualGetQPS:      getQPS,
-						ActualSetQPS:      setQPS,
-=======
-						ActualClients:     currentClients,
 						TargetQPS:         targetQPS,
 						ActualTotalQPS:    currentTotalQPS,
 						ActualGetQPS:      currentWindowGetOps,
 						ActualSetQPS:      currentWindowSetOps,
->>>>>>> 017728b6
 						TotalOps:          totalOps,
 						GetOps:            getOps,
 						SetOps:            setOps,
@@ -1877,19 +1855,11 @@
 						GetLatencyP50:     getP50,
 						GetLatencyP95:     getP95,
 						GetLatencyP99:     getP99,
-<<<<<<< HEAD
-						GetLatencyMax:     stats.GetStats.Histogram.Max(),
-						SetLatencyP50:     setP50,
-						SetLatencyP95:     setP95,
-						SetLatencyP99:     setP99,
-						SetLatencyMax:     stats.SetStats.Histogram.Max(),
-=======
 						GetLatencyMax:     getMax,
 						SetLatencyP50:     setP50,
 						SetLatencyP95:     setP95,
 						SetLatencyP99:     setP99,
 						SetLatencyMax:     setMax,
->>>>>>> 017728b6
 						NetworkRxMBps:     sysStats.NetworkRxMBps,
 						NetworkTxMBps:     sysStats.NetworkTxMBps,
 						NetworkRxPPS:      sysStats.NetworkRxPPS,
@@ -1898,29 +1868,19 @@
 						MemoryTotalGB:     sysStats.MemoryTotalMB / 1024,
 						CPUPercent:        sysStats.CPUPercent,
 						ProcessMemoryGB:   procMemMB / 1024,
-<<<<<<< HEAD
-=======
 						TotalOutBoundConn: sysStats.OutboundTCPConns,
->>>>>>> 017728b6
 					}
 					stats.CSVLogger.LogMetrics(snapshot)
 				}
 
-<<<<<<< HEAD
-				// Get connection stats
 				activeConns := atomic.LoadInt64(&stats.ActiveConnections)
 				failedConns := atomic.LoadInt64(&stats.FailedConnections)
-
-				// Format the progress line with resource monitoring and connection info
-				progressLine := fmt.Sprintf("\r%s | %d clients | %.0f ops/s | GET: %.0f/s | SET: %.0f/s | Conns: %d/%d | Mem: %.1fGB/%.1fGB | CPU: %.0f%% | Net: %.1f/%.1f MB/s",
-					progressBar, currentClients, totalQPS, getQPS, setQPS, activeConns, failedConns,
-					sysStats.MemoryUsedMB/1024, sysStats.MemoryTotalMB/1024,
-					sysStats.CPUPercent, sysStats.NetworkRxMBps, sysStats.NetworkTxMBps)
-=======
 				// Format the progress line with resource monitoring
 				progressLine := fmt.Sprintf(
 					"\n%s\n"+
 						"Clients : %d\n"+
+						"\n"+
+						"Active conns : %d\tFailed conns : %d\n"+
 						"\n"+
 						"Throughput\n"+
 						"  Ops/s   : Overall: %.0f  |  GET: %.0f/s  |  SET: %.0f/s\n"+
@@ -1937,6 +1897,8 @@
 						"  TotalOutBoundConn : %d",
 					progressBar,
 					currentClients,
+					activeConns,
+					failedConns,
 					currentTotalQPS, currentWindowGetOps, currentWindowSetOps,
 					float64(getP50)/1000.0, float64(getP99)/1000.0,
 					float64(setP50)/1000.0, float64(setP99)/1000.0,
@@ -1946,7 +1908,6 @@
 					sysStats.NetworkRxMBps, sysStats.NetworkTxMBps,
 					sysStats.OutboundTCPConns,
 				)
->>>>>>> 017728b6
 
 				// Truncate if too long for terminal
 				if len(progressLine) > 150 {
@@ -2072,20 +2033,12 @@
 						Timestamp:         time.Now(),
 						ElapsedSeconds:    int(elapsed.Seconds()),
 						TargetClients:     clientCount,
-<<<<<<< HEAD
 						ActualClients:     int(activeConns),
 						FailedConnections: failedConns,
-						TargetQPS:         -1, // Static workload doesn't have target QPS
-						ActualTotalQPS:    totalQPS,
-						ActualGetQPS:      getQPS,
-						ActualSetQPS:      setQPS,
-=======
-						ActualClients:     clientCount,
 						TargetQPS:         -1, // Static workload doesn't have target QPS
 						ActualTotalQPS:    currentTotalQPS,
 						ActualGetQPS:      currentWindowGetOps,
 						ActualSetQPS:      currentWindowSetOps,
->>>>>>> 017728b6
 						TotalOps:          totalOps,
 						GetOps:            getOps,
 						SetOps:            setOps,
@@ -2094,19 +2047,11 @@
 						GetLatencyP50:     getP50,
 						GetLatencyP95:     getP95,
 						GetLatencyP99:     getP99,
-<<<<<<< HEAD
-						GetLatencyMax:     stats.GetStats.Histogram.Max(),
-						SetLatencyP50:     setP50,
-						SetLatencyP95:     setP95,
-						SetLatencyP99:     setP99,
-						SetLatencyMax:     stats.SetStats.Histogram.Max(),
-=======
 						GetLatencyMax:     getMax,
 						SetLatencyP50:     setP50,
 						SetLatencyP95:     setP95,
 						SetLatencyP99:     setP99,
 						SetLatencyMax:     setMax,
->>>>>>> 017728b6
 						NetworkRxMBps:     sysStats.NetworkRxMBps,
 						NetworkTxMBps:     sysStats.NetworkTxMBps,
 						NetworkRxPPS:      sysStats.NetworkRxPPS,
@@ -2115,10 +2060,7 @@
 						MemoryTotalGB:     sysStats.MemoryTotalMB / 1024,
 						CPUPercent:        sysStats.CPUPercent,
 						ProcessMemoryGB:   procMemMB / 1024,
-<<<<<<< HEAD
-=======
 						TotalOutBoundConn: sysStats.OutboundTCPConns,
->>>>>>> 017728b6
 					}
 					stats.CSVLogger.LogMetrics(snapshot)
 				}
@@ -2577,13 +2519,10 @@
 	runCmd.Flags().String("momento-api-key", "", "Momento API key (or set MOMENTO_API_KEY env var)")
 	runCmd.Flags().String("momento-cache-name", "test-cache", "Momento cache name")
 	runCmd.Flags().Bool("momento-create-cache", true, "Automatically create Momento cache if it doesn't exist")
-<<<<<<< HEAD
 	runCmd.Flags().Int("connection-timeout", 180, "Connection timeout in seconds for client creation and ping")
 	runCmd.Flags().Int("connection-delay-ms", 0, "Delay in milliseconds between worker connection attempts (helps with connection storms)")
-=======
 	runCmd.Flags().Uint32("momento-client-conn-count", 1, "Set number of TCP conn each momento client creates")
 	runCmd.Flags().Int("momento-client-worker-count", 1, "Set number of workload generators for each momento client")
->>>>>>> 017728b6
 
 	// Workload-specific Options
 	runCmd.Flags().Float64("key-zipf-exp", 1.0, "Zipf distribution exponent (0 < exp <= 5), higher = more concentration")
